--- conflicted
+++ resolved
@@ -113,7 +113,6 @@
 // If Last() returns true, then last element's index and value can be retrieved by Index() and Value().
 // Modifies the state of the iterator.
 func (iterator *Iterator) Last() bool {
-<<<<<<< HEAD
 	iterator.next = nil
 	iterator.current = iterator.src.Back()
 	if iterator.current != nil {
@@ -123,8 +122,6 @@
 	}
 	iterator.index = iterator.src.Len() - 1
 	return iterator.current != nil
-=======
-	return iterator.iterator.Last()
 }
 
 // NextTo moves the iterator to the next element from current position that satisfies the condition given by the
@@ -153,5 +150,4 @@
 		}
 	}
 	return false
->>>>>>> 364a244a
 }